/*
 * Copyright (c) 1999, 2021, Oracle and/or its affiliates. All rights reserved.
 * DO NOT ALTER OR REMOVE COPYRIGHT NOTICES OR THIS FILE HEADER.
 *
 * This code is free software; you can redistribute it and/or modify it
 * under the terms of the GNU General Public License version 2 only, as
 * published by the Free Software Foundation.  Oracle designates this
 * particular file as subject to the "Classpath" exception as provided
 * by Oracle in the LICENSE file that accompanied this code.
 *
 * This code is distributed in the hope that it will be useful, but WITHOUT
 * ANY WARRANTY; without even the implied warranty of MERCHANTABILITY or
 * FITNESS FOR A PARTICULAR PURPOSE.  See the GNU General Public License
 * version 2 for more details (a copy is included in the LICENSE file that
 * accompanied this code).
 *
 * You should have received a copy of the GNU General Public License version
 * 2 along with this work; if not, write to the Free Software Foundation,
 * Inc., 51 Franklin St, Fifth Floor, Boston, MA 02110-1301 USA.
 *
 * Please contact Oracle, 500 Oracle Parkway, Redwood Shores, CA 94065 USA
 * or visit www.oracle.com if you need additional information or have any
 * questions.
 */

package com.sun.tools.javac.code;

import java.util.Collections;
import java.util.EnumSet;
import java.util.Map;
import java.util.Set;
import java.util.concurrent.ConcurrentHashMap;

import javax.lang.model.element.Modifier;

import com.sun.tools.javac.util.Assert;
import com.sun.tools.javac.util.StringUtils;

/** Access flags and other modifiers for Java classes and members.
 *
 *  <p><b>This is NOT part of any supported API.
 *  If you write code that depends on this, you do so at your own risk.
 *  This code and its internal interfaces are subject to change or
 *  deletion without notice.</b>
 */
public class Flags {

    private Flags() {} // uninstantiable

    public static String toString(long flags) {
        StringBuilder buf = new StringBuilder();
        String sep = "";
        for (Flag flag : asFlagSet(flags)) {
            buf.append(sep);
            buf.append(flag);
            sep = " ";
        }
        return buf.toString();
    }

    public static EnumSet<Flag> asFlagSet(long flags) {
        EnumSet<Flag> flagSet = EnumSet.noneOf(Flag.class);
        for (Flag flag : Flag.values()) {
            if ((flags & flag.value) != 0) {
                flagSet.add(flag);
                flags &= ~flag.value;
            }
        }
        Assert.check((flags & (LAST_FLAT_BIT * 2 - 1)) == 0);
        return flagSet;
    }

    /* Standard Java flags.
     */
    public static final int PUBLIC       = 1;
    public static final int PRIVATE      = 1<<1;
    public static final int PROTECTED    = 1<<2;
    public static final int STATIC       = 1<<3;
    public static final int FINAL        = 1<<4;
    public static final int SYNCHRONIZED = 1<<5;
    public static final int VOLATILE     = 1<<6;
    public static final int TRANSIENT    = 1<<7;
    public static final int NATIVE       = 1<<8;
    public static final int INTERFACE    = 1<<9;
    public static final int ABSTRACT     = 1<<10;
    public static final int STRICTFP     = 1<<11;

    /* Flag that marks a symbol synthetic, added in classfile v49.0. */
    public static final int SYNTHETIC    = 1<<12;

    /** Flag that marks attribute interfaces, added in classfile v49.0. */
    public static final int ANNOTATION   = 1<<13;

    /** An enumeration type or an enumeration constant, added in
     *  classfile v49.0. */
    public static final int ENUM         = 1<<14;

    /** Added in SE8, represents constructs implicitly declared in source. */
    public static final int MANDATED     = 1<<15;

    public static final int StandardFlags = 0x0fff;

    // Because the following access flags are overloaded with other
    // bit positions, we translate them when reading and writing class
    // files into unique bits positions: ACC_SYNTHETIC <-> SYNTHETIC,
    // for example.
    public static final int ACC_SUPER    = 0x0020;
    public static final int ACC_BRIDGE   = 0x0040;
    public static final int ACC_VARARGS  = 0x0080;
    public static final int ACC_MODULE   = 0x8000;

    /*****************************************
     * Internal compiler flags (no bits in the lower 16).
     *****************************************/

    //on all Symbols:
    /** Flag is set if symbol is deprecated.  See also DEPRECATED_REMOVAL.
     */
    public static final int DEPRECATED   = 1<<17;

<<<<<<< HEAD
=======
    /** Flag is set for a variable symbol if the variable's definition
     *  has an initializer part.
     */
    public static final int HASINIT          = 1<<18;

    /** Flag is set for compiler-generated anonymous method symbols
     *  that `own' an initializer block.
     */
    public static final int BLOCK            = 1<<20;

    /** Flag bit 21 is available. (used earlier to tag compiler-generated abstract methods that implement
     *  an interface method (Miranda methods)).
     */

    /** Flag is set for nested classes that do not access instance members
     *  or `this' of an outer class and therefore don't need to be passed
     *  a this$n reference.  This value is currently set only for anonymous
     *  classes in superclass constructor calls.
     *  todo: use this value for optimizing away this$n parameters in
     *  other cases.
     */
    public static final int NOOUTERTHIS  = 1<<22;

    /** Flag is set for package symbols if a package has a member or
     *  directory and therefore exists.
     */
    public static final int EXISTS           = 1<<23;

    /** Flag is set for compiler-generated compound classes
     *  representing multiple variable bounds
     */
    public static final int COMPOUND     = 1<<24;

    /** Flag is set for class symbols if a class file was found for this class.
     */
    public static final int CLASS_SEEN   = 1<<25;

    /** Flag is set for class symbols if a source file was found for this
     *  class.
     */
    public static final int SOURCE_SEEN  = 1<<26;

    /* State flags (are reset during compilation).
     */

    /** Flag for class symbols is set and later re-set as a lock in
     *  Enter to detect cycles in the superclass/superinterface
     *  relations.  Similarly for constructor call cycle detection in
     *  Attr.
     */
    public static final int LOCKED           = 1<<27;

    /** Flag for class symbols is set and later re-set to indicate that a class
     *  has been entered but has not yet been attributed.
     */
    public static final int UNATTRIBUTED = 1<<28;

    /** Flag for synthesized default constructors of anonymous classes.
     */
    public static final int ANONCONSTR   = 1<<29; //non-class members

    /**
     * Flag to indicate the super classes of this ClassSymbol has been attributed.
     */
    public static final int SUPER_OWNER_ATTRIBUTED = 1<<29; //ClassSymbols

    /** Flag for class symbols to indicate it has been checked and found
     *  acyclic.
     */
    public static final int ACYCLIC          = 1<<30;

    /** Flag that marks bridge methods.
     */
    public static final long BRIDGE          = 1L<<31;

    /** Flag that marks formal parameters.
     */
    public static final long PARAMETER   = 1L<<33;

    /** Flag that marks varargs methods.
     */
    public static final long VARARGS   = 1L<<34;

    /** Flag for annotation type symbols to indicate it has been
     *  checked and found acyclic.
     */
    public static final long ACYCLIC_ANN      = 1L<<35;

    /** Flag that marks a generated default constructor.
     */
    public static final long GENERATEDCONSTR   = 1L<<36;

    /** Flag that marks a hypothetical method that need not really be
     *  generated in the binary, but is present in the symbol table to
     *  simplify checking for erasure clashes - also used for 292 poly sig methods.
     */
    public static final long HYPOTHETICAL   = 1L<<37;

    /**
     * Flag that marks an internal proprietary class.
     */
    public static final long PROPRIETARY = 1L<<38;

>>>>>>> b544b8b7
    /**
     * Flag to indicate the given symbol has a @Deprecated annotation.
     */
    public static final long DEPRECATED_ANNOTATION = 1L<<18;

    /**
     * Flag to indicate the given symbol has been deprecated and marked for removal.
     */
    public static final long DEPRECATED_REMOVAL = 1L<<19;

    /**
     * Flag to indicate the API element in question is for a preview API.
     */
    public static final long PREVIEW_API = 1L<<20; //any Symbol kind

    /**
     * Flag to indicate the API element in question is for a reflective preview API.
     */
    public static final long PREVIEW_REFLECTIVE = 1L<<21; //any Symbol kind

    //classfile flags:
    /** Flag that marks bridge methods.
     */
    public static final long BRIDGE          = 1L<<22;

    /** Flag that marks formal parameters.
     */
    public static final long PARAMETER   = 1L<<23;

    /** Flag that marks varargs methods.
     */
    public static final long VARARGS   = 1L<<24;

    /**
     * Flag that marks either a default method or an interface containing default methods.
     */
    public static final long DEFAULT = 1L<<25;

    /**
     * Flag to indicate class symbol is for module-info
     */
    public static final long MODULE = 1L<<26;

<<<<<<< HEAD
    //used on trees:
    /** Flag for synthesized default constructors of anonymous classes.
=======
    /**
     * Flag to indicate the given ModuleSymbol is an automatic module.
     */
    public static final long AUTOMATIC_MODULE = 1L<<52; //ModuleSymbols only

    /**
     * Flag to indicate the given PackageSymbol contains any non-.java and non-.class resources.
     */
    public static final long HAS_RESOURCE = 1L<<52; //PackageSymbols only

    /**
     * Flag to indicate the given ParamSymbol has a user-friendly name filled.
     */
    public static final long NAME_FILLED = 1L<<52; //ParamSymbols only

    /**
     * Flag to indicate the given ModuleSymbol is a system module.
     */
    public static final long SYSTEM_MODULE = 1L<<53; //ModuleSymbols only

    /**
     * Flag to indicate the given ClassSymbol is a value based.
     */
    public static final long VALUE_BASED = 1L<<53; //ClassSymbols only

    /**
     * Flag to indicate the given symbol has a @Deprecated annotation.
>>>>>>> b544b8b7
     */
    public static final int ANONCONSTR   = 1<<27;

    /**
     * Flag for synthesized default constructors of anonymous classes that have an enclosing expression.
     */
    public static final long ANONCONSTR_BASED = 1L<<28;

    /** Flag that marks a generated default constructor.
     */
    public static final long GENERATEDCONSTR   = 1L<<29;

    /**
     * Flag to mark a record constructor as a compact one
     */
    public static final long COMPACT_RECORD_CONSTRUCTOR = 1L<<30; // MethodSymbols only

    /**
     * Flag that marks finalize block as body-only, should not be copied into catch clauses.
     * Used to implement try-with-resources.
     */
    public static final long BODY_ONLY_FINALIZE = 1L<<31;

    //other:
    /**
     * Flag to indicate that a class is a record. The flag is also used to mark fields that are
     * part of the state vector of a record and to mark the canonical constructor
     */
    public static final long RECORD = 1L<<32; // ClassSymbols, MethodSymbols and VarSymbols

    /** Flag is set for compiler-generated record members, it could be applied to
     *  accessors and fields
     */
    public static final long GENERATED_MEMBER = 1L<<33; // MethodSymbols and VarSymbols

    /**
     * Flag that marks non-override equivalent methods with the same signature,
     * or a conflicting match binding (BindingSymbol).
     */
    public static final long CLASH = 1L<<34;

    /** Flag is set for compiler-generated anonymous method symbols
     *  that `own' an initializer block.
     */
    public static final long BLOCK            = 1L<<35;

    /** Flag is set for a variable symbol if the variable's definition
     *  has an initializer part.
     */
    public static final long HASINIT          = 1L<<36;

    /**
     * Flag that indicates that an inference variable is used in a 'throws' clause.
     */
    public static final long THROWS = 1L<<37;

    /**
     * Flag to indicate sealed class/interface declaration.
     */
    public static final long SEALED = 1L<<38; // ClassSymbols

    /**
     * Flag to indicate that the class/interface was declared with the non-sealed modifier.
     */
    public static final long NON_SEALED = 1L<<39; // ClassSymbols

    /**
     * The last bit used by the "flat" flags above. Should be updated when a new
     * flag is added.
     */
    public static final long LAST_FLAT_BIT = NON_SEALED;


    /** Modifier masks.
     */
    public static final int
        AccessFlags                       = PUBLIC | PROTECTED | PRIVATE,
        LocalClassFlags                   = FINAL | ABSTRACT | STRICTFP | ENUM | SYNTHETIC,
        StaticLocalFlags                  = LocalClassFlags | STATIC | INTERFACE,
        MemberClassFlags                  = LocalClassFlags | INTERFACE | AccessFlags,
        MemberStaticClassFlags            = MemberClassFlags | STATIC,
        ClassFlags                        = LocalClassFlags | INTERFACE | PUBLIC | ANNOTATION,
        InterfaceVarFlags                 = FINAL | STATIC | PUBLIC,
        VarFlags                          = AccessFlags | FINAL | STATIC |
                                            VOLATILE | TRANSIENT | ENUM,
        ConstructorFlags                  = AccessFlags,
        InterfaceMethodFlags              = ABSTRACT | PUBLIC,
        MethodFlags                       = AccessFlags | ABSTRACT | STATIC | NATIVE |
                                            SYNCHRONIZED | FINAL | STRICTFP,
        RecordMethodFlags                 = AccessFlags | ABSTRACT | STATIC |
                                            SYNCHRONIZED | FINAL | STRICTFP;
    public static final long
        ExtendedStandardFlags             = (long)StandardFlags | DEFAULT | SEALED | NON_SEALED,
        ExtendedMemberClassFlags          = (long)MemberClassFlags | SEALED | NON_SEALED,
        ExtendedMemberStaticClassFlags    = (long) MemberStaticClassFlags | SEALED | NON_SEALED,
        ExtendedClassFlags                = (long)ClassFlags | SEALED | NON_SEALED,
        ModifierFlags                     = ((long)StandardFlags & ~INTERFACE) | DEFAULT | SEALED | NON_SEALED,
        InterfaceMethodMask               = ABSTRACT | PRIVATE | STATIC | PUBLIC | STRICTFP | DEFAULT,
        AnnotationTypeElementMask         = ABSTRACT | PUBLIC,
        LocalVarFlags                     = FINAL | PARAMETER,
        ReceiverParamFlags                = PARAMETER;

    public static Set<Modifier> asModifierSet(long flags) {
        Set<Modifier> modifiers = modifierSets.get(flags);
        if (modifiers == null) {
            modifiers = java.util.EnumSet.noneOf(Modifier.class);
            if (0 != (flags & PUBLIC))    modifiers.add(Modifier.PUBLIC);
            if (0 != (flags & PROTECTED)) modifiers.add(Modifier.PROTECTED);
            if (0 != (flags & PRIVATE))   modifiers.add(Modifier.PRIVATE);
            if (0 != (flags & ABSTRACT))  modifiers.add(Modifier.ABSTRACT);
            if (0 != (flags & STATIC))    modifiers.add(Modifier.STATIC);
            if (0 != (flags & SEALED))    modifiers.add(Modifier.SEALED);
            if (0 != (flags & NON_SEALED))
                                          modifiers.add(Modifier.NON_SEALED);
            if (0 != (flags & FINAL))     modifiers.add(Modifier.FINAL);
            if (0 != (flags & TRANSIENT)) modifiers.add(Modifier.TRANSIENT);
            if (0 != (flags & VOLATILE))  modifiers.add(Modifier.VOLATILE);
            if (0 != (flags & SYNCHRONIZED))
                                          modifiers.add(Modifier.SYNCHRONIZED);
            if (0 != (flags & NATIVE))    modifiers.add(Modifier.NATIVE);
            if (0 != (flags & STRICTFP))  modifiers.add(Modifier.STRICTFP);
            if (0 != (flags & DEFAULT))   modifiers.add(Modifier.DEFAULT);
            modifiers = Collections.unmodifiableSet(modifiers);
            modifierSets.put(flags, modifiers);
        }
        return modifiers;
    }

    // Cache of modifier sets.
    private static final Map<Long, Set<Modifier>> modifierSets = new ConcurrentHashMap<>(64);

    public static boolean isStatic(Symbol symbol) {
        return (symbol.flags() & STATIC) != 0;
    }

    public static boolean isEnum(Symbol symbol) {
        return (symbol.flags() & ENUM) != 0;
    }

    public static boolean isConstant(Symbol.VarSymbol symbol) {
        return symbol.getConstValue() != null;
    }

    public enum TypeSymbolFlags {
        //PackageSymbols:
        /** Flag is set for package symbols if a package has a member or
         *  directory and therefore exists.
         */
        EXISTS,

        /**
         * Flag to indicate the given PackageSymbol contains any non-.java and non-.class resources.
         */
        HAS_RESOURCE,

        //ClassSymbols:
        /** Flag is set for nested classes that do not access instance members
         *  or `this' of an outer class and therefore don't need to be passed
         *  a this$n reference.  This value is currently set only for anonymous
         *  classes in superclass constructor calls.
         *  todo: use this value for optimizing away this$n parameters in
         *  other cases.
         */
        NOOUTERTHIS,

        /** Flag is set for compiler-generated compound classes
         *  representing multiple variable bounds
         */
        COMPOUND,

        /** Flag is set for class symbols if a class file was found for this class.
         */
        CLASS_SEEN,

        /** Flag is set for class symbols if a source file was found for this
         *  class.
         */
        SOURCE_SEEN,

        /** Flag for class symbols is set and later re-set as a lock in
         *  Enter to detect cycles in the superclass/superinterface
         *  relations.  Similarly for constructor call cycle detection in
         *  Attr.
         */
        LOCKED,

        /** Flag for class symbols is set and later re-set to indicate that a class
         *  has been entered but has not yet been attributed.
         */
        UNATTRIBUTED,

        /** Flag for class symbols to indicate it has been checked and found
         *  acyclic.
         */
        ACYCLIC,

        /** Flag for annotation type symbols to indicate it has been
         *  checked and found acyclic.
         */
        ACYCLIC_ANN,

        /**
         * Flag that marks an internal proprietary class.
         */
        PROPRIETARY,

        /**
         * Flag that marks class as auxiliary, ie a non-public class following
         * the public class in a source file, that could block implicit compilation.
         */
        AUXILIARY,

        /**
         * Flag to control recursion in TransTypes
         */
        TYPE_TRANSLATED,

        /**
         * Flag that marks that a symbol is not available in the current profile
         */
        NOT_IN_PROFILE,

        /**
         * Flags an erroneous TypeSymbol as viable for recovery.
         * TypeSymbols only.
         */
        RECOVERABLE,

        //ModuleSymbols:
        /**
         * Flag to indicate the given ModuleSymbol is an automatic module.
         */
        AUTOMATIC_MODULE,

        /**
         * Flag to indicate the given ModuleSymbol is a system module.
         */
        SYSTEM_MODULE,
        ;

        final long mask;
        private TypeSymbolFlags() {
            this.mask = (1L << ordinal()) * LAST_FLAT_BIT * 2;
            Assert.check(this.mask > 0);
        }

    }

    public enum MethodSymbolFlags {
        /** Flag that marks a hypothetical method that need not really be
         *  generated in the binary, but is present in the symbol table to
         *  simplify checking for erasure clashes - also used for 292 poly sig methods.
         */
        HYPOTHETICAL,

        /**
         * Flag that indicates that an override error has been detected by Check.
         */
        BAD_OVERRIDE,

        /**
         * Flag that indicates a signature polymorphic method (292).
         */
        SIGNATURE_POLYMORPHIC,

        /**
         * Flag that marks potentially ambiguous overloads
         */
        POTENTIALLY_AMBIGUOUS,

        /**
         * Flag that marks a synthetic method body for a lambda expression
         */
        LAMBDA_METHOD,

        /** Flag for class symbols to indicate it has been checked and found
         *  acyclic.
         */
        ACYCLIC_CONSTRUCTOR,

        /** Flag for class symbols is set and later re-set as a lock in
         *  Enter to detect cycles in the superclass/superinterface
         *  relations.  Similarly for constructor call cycle detection in
         *  Attr.
         */
        LOCKED_CONSTRUCTOR,
        ;

        final long mask;
        private MethodSymbolFlags() {
            this.mask = (1L << ordinal()) * LAST_FLAT_BIT * 2;
            Assert.check(this.mask > 0);
        }
    }

    public enum VarSymbolFlags {
        /**
         * Flag that marks an 'effectively final' local variable.
         */
        EFFECTIVELY_FINAL,

        /**
         * Flag to indicate the given ParamSymbol has a user-friendly name filled.
         */
        NAME_FILLED,

        /**
         * Flag to indicate the given variable is a match binding variable.
         */
        MATCH_BINDING,

        /**
         * A flag to indicate a match binding variable whose scope extends after the current statement.
         */
        MATCH_BINDING_TO_OUTER,

        /**
         * Flag to mark a record field that was not initialized in the compact constructor
         */
        UNINITIALIZED_FIELD,

        /**
         * Flag that marks a multi-catch parameter.
         */
        UNION,
        ;

        final long mask;
        private VarSymbolFlags() {
            this.mask = (1L << ordinal()) * LAST_FLAT_BIT * 2;
            Assert.check(this.mask > 0);
        }
    }

    public enum Flag {
        PUBLIC(Flags.PUBLIC),
        PRIVATE(Flags.PRIVATE),
        PROTECTED(Flags.PROTECTED),
        STATIC(Flags.STATIC),
        FINAL(Flags.FINAL),
        SYNCHRONIZED(Flags.SYNCHRONIZED),
        VOLATILE(Flags.VOLATILE),
        TRANSIENT(Flags.TRANSIENT),
        NATIVE(Flags.NATIVE),
        INTERFACE(Flags.INTERFACE),
        ABSTRACT(Flags.ABSTRACT),
        DEFAULT(Flags.DEFAULT),
        STRICTFP(Flags.STRICTFP),
        SYNTHETIC(Flags.SYNTHETIC),
        ANNOTATION(Flags.ANNOTATION),
        DEPRECATED(Flags.DEPRECATED),
        ENUM(Flags.ENUM),
        MANDATED(Flags.MANDATED),
        DEPRECATED_ANNOTATION(Flags.DEPRECATED_ANNOTATION),
        DEPRECATED_REMOVAL(Flags.DEPRECATED_REMOVAL),
        PREVIEW_API(Flags.PREVIEW_API),
        PREVIEW_REFLECTIVE(Flags.PREVIEW_REFLECTIVE),
        BRIDGE(Flags.BRIDGE),
        PARAMETER(Flags.PARAMETER),
        VARARGS(Flags.VARARGS),
        MODULE(Flags.MODULE),
        ANONCONSTR(Flags.ANONCONSTR),
        ANONCONSTR_BASED(Flags.ANONCONSTR_BASED),
        GENERATEDCONSTR(Flags.GENERATEDCONSTR),
        COMPACT_RECORD_CONSTRUCTOR(Flags.COMPACT_RECORD_CONSTRUCTOR),
        BODY_ONLY_FINALIZE(Flags.BODY_ONLY_FINALIZE),
        RECORD(Flags.RECORD),
        GENERATED_MEMBER(Flags.GENERATED_MEMBER),
        CLASH(Flags.CLASH),
        BLOCK(Flags.BLOCK),
        HASINIT(Flags.HASINIT),
        THROWS(Flags.THROWS),
        SEALED(Flags.SEALED),
        NON_SEALED(Flags.NON_SEALED) {
            @Override
            public String toString() {
                return "non-sealed";
            }
        };

        Flag(long flag) {
            this.value = flag;
            this.lowercaseName = StringUtils.toLowerCase(name());
        }

        @Override
        public String toString() {
            return lowercaseName;
        }

        final long value;
        final String lowercaseName;
    }

}<|MERGE_RESOLUTION|>--- conflicted
+++ resolved
@@ -118,236 +118,100 @@
      */
     public static final int DEPRECATED   = 1<<17;
 
-<<<<<<< HEAD
-=======
+    /**
+     * Flag to indicate the given symbol has a @Deprecated annotation.
+     */
+    public static final long DEPRECATED_ANNOTATION = 1L<<18;
+
+    /**
+     * Flag to indicate the given symbol has been deprecated and marked for removal.
+     */
+    public static final long DEPRECATED_REMOVAL = 1L<<19;
+
+    /**
+     * Flag to indicate the API element in question is for a preview API.
+     */
+    public static final long PREVIEW_API = 1L<<20; //any Symbol kind
+
+    /**
+     * Flag to indicate the API element in question is for a reflective preview API.
+     */
+    public static final long PREVIEW_REFLECTIVE = 1L<<21; //any Symbol kind
+
+    //classfile flags:
+    /** Flag that marks bridge methods.
+     */
+    public static final long BRIDGE          = 1L<<22;
+
+    /** Flag that marks formal parameters.
+     */
+    public static final long PARAMETER   = 1L<<23;
+
+    /** Flag that marks varargs methods.
+     */
+    public static final long VARARGS   = 1L<<24;
+
+    /**
+     * Flag that marks either a default method or an interface containing default methods.
+     */
+    public static final long DEFAULT = 1L<<25;
+
+    /**
+     * Flag to indicate class symbol is for module-info
+     */
+    public static final long MODULE = 1L<<26;
+
+    //used on trees:
+    /** Flag for synthesized default constructors of anonymous classes.
+     */
+    public static final int ANONCONSTR   = 1<<27;
+
+    /**
+     * Flag for synthesized default constructors of anonymous classes that have an enclosing expression.
+     */
+    public static final long ANONCONSTR_BASED = 1L<<28;
+
+    /** Flag that marks a generated default constructor.
+     */
+    public static final long GENERATEDCONSTR   = 1L<<29;
+
+    /**
+     * Flag to mark a record constructor as a compact one
+     */
+    public static final long COMPACT_RECORD_CONSTRUCTOR = 1L<<30; // MethodSymbols only
+
+    /**
+     * Flag that marks finalize block as body-only, should not be copied into catch clauses.
+     * Used to implement try-with-resources.
+     */
+    public static final long BODY_ONLY_FINALIZE = 1L<<31;
+
+    //other:
+    /**
+     * Flag to indicate that a class is a record. The flag is also used to mark fields that are
+     * part of the state vector of a record and to mark the canonical constructor
+     */
+    public static final long RECORD = 1L<<32; // ClassSymbols, MethodSymbols and VarSymbols
+
+    /** Flag is set for compiler-generated record members, it could be applied to
+     *  accessors and fields
+     */
+    public static final long GENERATED_MEMBER = 1L<<33; // MethodSymbols and VarSymbols
+
+    /**
+     * Flag that marks non-override equivalent methods with the same signature,
+     * or a conflicting match binding (BindingSymbol).
+     */
+    public static final long CLASH = 1L<<34;
+
+    /** Flag is set for compiler-generated anonymous method symbols
+     *  that `own' an initializer block.
+     */
+    public static final long BLOCK            = 1L<<35;
+
     /** Flag is set for a variable symbol if the variable's definition
      *  has an initializer part.
      */
-    public static final int HASINIT          = 1<<18;
-
-    /** Flag is set for compiler-generated anonymous method symbols
-     *  that `own' an initializer block.
-     */
-    public static final int BLOCK            = 1<<20;
-
-    /** Flag bit 21 is available. (used earlier to tag compiler-generated abstract methods that implement
-     *  an interface method (Miranda methods)).
-     */
-
-    /** Flag is set for nested classes that do not access instance members
-     *  or `this' of an outer class and therefore don't need to be passed
-     *  a this$n reference.  This value is currently set only for anonymous
-     *  classes in superclass constructor calls.
-     *  todo: use this value for optimizing away this$n parameters in
-     *  other cases.
-     */
-    public static final int NOOUTERTHIS  = 1<<22;
-
-    /** Flag is set for package symbols if a package has a member or
-     *  directory and therefore exists.
-     */
-    public static final int EXISTS           = 1<<23;
-
-    /** Flag is set for compiler-generated compound classes
-     *  representing multiple variable bounds
-     */
-    public static final int COMPOUND     = 1<<24;
-
-    /** Flag is set for class symbols if a class file was found for this class.
-     */
-    public static final int CLASS_SEEN   = 1<<25;
-
-    /** Flag is set for class symbols if a source file was found for this
-     *  class.
-     */
-    public static final int SOURCE_SEEN  = 1<<26;
-
-    /* State flags (are reset during compilation).
-     */
-
-    /** Flag for class symbols is set and later re-set as a lock in
-     *  Enter to detect cycles in the superclass/superinterface
-     *  relations.  Similarly for constructor call cycle detection in
-     *  Attr.
-     */
-    public static final int LOCKED           = 1<<27;
-
-    /** Flag for class symbols is set and later re-set to indicate that a class
-     *  has been entered but has not yet been attributed.
-     */
-    public static final int UNATTRIBUTED = 1<<28;
-
-    /** Flag for synthesized default constructors of anonymous classes.
-     */
-    public static final int ANONCONSTR   = 1<<29; //non-class members
-
-    /**
-     * Flag to indicate the super classes of this ClassSymbol has been attributed.
-     */
-    public static final int SUPER_OWNER_ATTRIBUTED = 1<<29; //ClassSymbols
-
-    /** Flag for class symbols to indicate it has been checked and found
-     *  acyclic.
-     */
-    public static final int ACYCLIC          = 1<<30;
-
-    /** Flag that marks bridge methods.
-     */
-    public static final long BRIDGE          = 1L<<31;
-
-    /** Flag that marks formal parameters.
-     */
-    public static final long PARAMETER   = 1L<<33;
-
-    /** Flag that marks varargs methods.
-     */
-    public static final long VARARGS   = 1L<<34;
-
-    /** Flag for annotation type symbols to indicate it has been
-     *  checked and found acyclic.
-     */
-    public static final long ACYCLIC_ANN      = 1L<<35;
-
-    /** Flag that marks a generated default constructor.
-     */
-    public static final long GENERATEDCONSTR   = 1L<<36;
-
-    /** Flag that marks a hypothetical method that need not really be
-     *  generated in the binary, but is present in the symbol table to
-     *  simplify checking for erasure clashes - also used for 292 poly sig methods.
-     */
-    public static final long HYPOTHETICAL   = 1L<<37;
-
-    /**
-     * Flag that marks an internal proprietary class.
-     */
-    public static final long PROPRIETARY = 1L<<38;
-
->>>>>>> b544b8b7
-    /**
-     * Flag to indicate the given symbol has a @Deprecated annotation.
-     */
-    public static final long DEPRECATED_ANNOTATION = 1L<<18;
-
-    /**
-     * Flag to indicate the given symbol has been deprecated and marked for removal.
-     */
-    public static final long DEPRECATED_REMOVAL = 1L<<19;
-
-    /**
-     * Flag to indicate the API element in question is for a preview API.
-     */
-    public static final long PREVIEW_API = 1L<<20; //any Symbol kind
-
-    /**
-     * Flag to indicate the API element in question is for a reflective preview API.
-     */
-    public static final long PREVIEW_REFLECTIVE = 1L<<21; //any Symbol kind
-
-    //classfile flags:
-    /** Flag that marks bridge methods.
-     */
-    public static final long BRIDGE          = 1L<<22;
-
-    /** Flag that marks formal parameters.
-     */
-    public static final long PARAMETER   = 1L<<23;
-
-    /** Flag that marks varargs methods.
-     */
-    public static final long VARARGS   = 1L<<24;
-
-    /**
-     * Flag that marks either a default method or an interface containing default methods.
-     */
-    public static final long DEFAULT = 1L<<25;
-
-    /**
-     * Flag to indicate class symbol is for module-info
-     */
-    public static final long MODULE = 1L<<26;
-
-<<<<<<< HEAD
-    //used on trees:
-    /** Flag for synthesized default constructors of anonymous classes.
-=======
-    /**
-     * Flag to indicate the given ModuleSymbol is an automatic module.
-     */
-    public static final long AUTOMATIC_MODULE = 1L<<52; //ModuleSymbols only
-
-    /**
-     * Flag to indicate the given PackageSymbol contains any non-.java and non-.class resources.
-     */
-    public static final long HAS_RESOURCE = 1L<<52; //PackageSymbols only
-
-    /**
-     * Flag to indicate the given ParamSymbol has a user-friendly name filled.
-     */
-    public static final long NAME_FILLED = 1L<<52; //ParamSymbols only
-
-    /**
-     * Flag to indicate the given ModuleSymbol is a system module.
-     */
-    public static final long SYSTEM_MODULE = 1L<<53; //ModuleSymbols only
-
-    /**
-     * Flag to indicate the given ClassSymbol is a value based.
-     */
-    public static final long VALUE_BASED = 1L<<53; //ClassSymbols only
-
-    /**
-     * Flag to indicate the given symbol has a @Deprecated annotation.
->>>>>>> b544b8b7
-     */
-    public static final int ANONCONSTR   = 1<<27;
-
-    /**
-     * Flag for synthesized default constructors of anonymous classes that have an enclosing expression.
-     */
-    public static final long ANONCONSTR_BASED = 1L<<28;
-
-    /** Flag that marks a generated default constructor.
-     */
-    public static final long GENERATEDCONSTR   = 1L<<29;
-
-    /**
-     * Flag to mark a record constructor as a compact one
-     */
-    public static final long COMPACT_RECORD_CONSTRUCTOR = 1L<<30; // MethodSymbols only
-
-    /**
-     * Flag that marks finalize block as body-only, should not be copied into catch clauses.
-     * Used to implement try-with-resources.
-     */
-    public static final long BODY_ONLY_FINALIZE = 1L<<31;
-
-    //other:
-    /**
-     * Flag to indicate that a class is a record. The flag is also used to mark fields that are
-     * part of the state vector of a record and to mark the canonical constructor
-     */
-    public static final long RECORD = 1L<<32; // ClassSymbols, MethodSymbols and VarSymbols
-
-    /** Flag is set for compiler-generated record members, it could be applied to
-     *  accessors and fields
-     */
-    public static final long GENERATED_MEMBER = 1L<<33; // MethodSymbols and VarSymbols
-
-    /**
-     * Flag that marks non-override equivalent methods with the same signature,
-     * or a conflicting match binding (BindingSymbol).
-     */
-    public static final long CLASH = 1L<<34;
-
-    /** Flag is set for compiler-generated anonymous method symbols
-     *  that `own' an initializer block.
-     */
-    public static final long BLOCK            = 1L<<35;
-
-    /** Flag is set for a variable symbol if the variable's definition
-     *  has an initializer part.
-     */
     public static final long HASINIT          = 1L<<36;
 
     /**
@@ -370,7 +234,6 @@
      * flag is added.
      */
     public static final long LAST_FLAT_BIT = NON_SEALED;
-
 
     /** Modifier masks.
      */
@@ -455,7 +318,7 @@
         HAS_RESOURCE,
 
         //ClassSymbols:
-        /** Flag is set for nested classes that do not access instance members
+        /**TODO: Flag is set for nested classes that do not access instance members
          *  or `this' of an outer class and therefore don't need to be passed
          *  a this$n reference.  This value is currently set only for anonymous
          *  classes in superclass constructor calls.
@@ -527,6 +390,12 @@
          */
         RECOVERABLE,
 
+        /**TODO:*/
+        VALUE_BASED,
+
+        /**TODO:*/
+        SUPER_OWNER_ATTRIBUTED,
+
         //ModuleSymbols:
         /**
          * Flag to indicate the given ModuleSymbol is an automatic module.
@@ -624,6 +493,15 @@
          * Flag that marks a multi-catch parameter.
          */
         UNION,
+
+        /**TODO: Flag is set for nested classes that do not access instance members
+         *  or `this' of an outer class and therefore don't need to be passed
+         *  a this$n reference.  This value is currently set only for anonymous
+         *  classes in superclass constructor calls.
+         *  todo: use this value for optimizing away this$n parameters in
+         *  other cases.
+         */
+        NOOUTERTHIS,
         ;
 
         final long mask;
