--- conflicted
+++ resolved
@@ -27,11 +27,7 @@
 /*
  * @test
  * @bug 8130832
-<<<<<<< HEAD
- * @library /testlibrary /test/lib /compiler/whitebox /compiler/testlibrary
-=======
- * @library /testlibrary /../../test/lib / /compiler/testlibrary
->>>>>>> eee22b28
+ * @library /testlibrary /test/lib /compiler/whitebox /compiler/testlibrary /
  * @build IntrinsicAvailableTest
  * @run main ClassFileInstaller sun.hotspot.WhiteBox
  *                              sun.hotspot.WhiteBox$WhiteBoxPermission
